--- conflicted
+++ resolved
@@ -16,15 +16,11 @@
         EventBox,
     },
     executor::ExecutorDataModel,
-<<<<<<< HEAD
     isi::{
         error::{InstructionExecutionError as Error, MathError},
         InstructionBoxHashed,
     },
-=======
-    isi::error::{InstructionExecutionError as Error, MathError},
     nft::{NftEntry, NftValue},
->>>>>>> 613533a8
     parameter::Parameters,
     permission::Permissions,
     prelude::*,
@@ -1653,7 +1649,6 @@
         executable: &ExecutableRef,
         event: &EventBox,
     ) -> Result<(), TransactionRejectionReason> {
-<<<<<<< HEAD
         let ExecutableRef::Instructions(instructions) = executable;
         let res = instructions.iter().cloned().try_for_each(|isi| {
             // First, convert to the original InstructionBox
@@ -1676,33 +1671,6 @@
                 } else {
                     original_isi.execute(authority, self)
                 }
-=======
-        let res = match executable {
-            ExecutableRef::Instructions(instructions) => {
-                self.execute_instructions(instructions.iter().cloned(), authority)
-            }
-            ExecutableRef::Wasm(blob_hash) => {
-                let module = self
-                    .world
-                    .triggers
-                    .get_compiled_contract(blob_hash)
-                    .expect("INTERNAL BUG: contract is not present")
-                    .clone();
-                wasm::RuntimeBuilder::<wasm::state::Trigger>::new()
-                    .with_config(self.world().parameters().smart_contract)
-                    .with_engine(self.engine.clone()) // Cloning engine is cheap
-                    .build()
-                    .and_then(|mut wasm_runtime| {
-                        wasm_runtime.execute_trigger_module(
-                            self,
-                            id,
-                            authority.clone(),
-                            &module,
-                            event,
-                        )
-                    })
-                    .map_err(ValidationFail::from)
->>>>>>> 613533a8
             }
             .map_err(ValidationFail::from)
         });
