--- conflicted
+++ resolved
@@ -47,11 +47,7 @@
     steps:
       - uses: actions/checkout@v4
       - name: Build wasm libs
-<<<<<<< HEAD
-        run: mold --run cargo run --bin kagami -- wasm build ./wasm/libs/default_executor --optimize --out-file ${{ env.DEFAULTS_DIR }}/executor.wasm
-=======
-        run: mold --run cargo run --bin iroha_wasm_builder -- build ./wasm/libs/default_executor --out-file ${{ env.DEFAULTS_DIR }}/executor.wasm
->>>>>>> 68f4bba8
+        run: mold --run cargo run --bin kagami -- wasm build ./wasm/libs/default_executor --out-file ${{ env.DEFAULTS_DIR }}/executor.wasm
       - name: Upload executor to reuse in other jobs
         uses: actions/upload-artifact@v4
         with:
