#!/bin/sh
set -e;

DEFAULTS_DIR="defaults"
CARGO_DIR="wasm"
TARGET_DIR="$CARGO_DIR/target/prebuilt"
PROFILE="release"
SHOW_HELP=false

main() {
    targets=()
    
    # Parse args
    for arg in "$@"; do
        case $arg in
            --profile=*)
                PROFILE="${arg#*=}"
                ;;
            --help)
                SHOW_HELP=true
                ;;
            *)
                targets+=("$arg")
                ;;
        esac
    done

    if $SHOW_HELP; then
        print_help
        exit 0
    fi

    # Parse target
    if [ ${#targets[@]} -eq 0 ]; then
        targets=("all")
    fi
    for target in "${targets[@]}"; do
        case $target in
            "libs")
                command "libs"
                ;;
            "samples")
                command "samples"
                ;;
            "all")
                command "libs"
                command "samples"
                ;;
            *)
                echo "error: unrecognized target: $target. Target can be either [libs, samples, all]"
        esac
    done
}

build() {
    case $1 in
        "libs")
            NAMES=(
                # order by dependency
                "default_executor"
            )
            ;;
        "samples")
            NAMES=($(
                cargo metadata --no-deps --manifest-path "$CARGO_DIR/Cargo.toml" --format-version=1 |
                jq '.packages | map(select(.targets[].kind | contains(["cdylib"]))) | map(.manifest_path | split("/")) | map(select(.[-3] == "samples")) | map(.[-2]) | .[]' -r
            ))
    esac

    mkdir -p "$TARGET_DIR/$1"
    for name in ${NAMES[@]}; do
        out_file="$TARGET_DIR/$1/$name.wasm"
<<<<<<< HEAD
        cargo run --bin kagami -- wasm build "$CARGO_DIR/$1/$name" --optimize --out-file "$out_file"
=======
        cargo run --bin iroha_wasm_builder -- build "$CARGO_DIR/$1/$name" --profile=$PROFILE --out-file "$out_file"
>>>>>>> 68f4bba8
    done

    echo "profile = \"${PROFILE}\"" > "$TARGET_DIR/build_config.toml"

    echo "info: WASM $1 build complete"
    echo "artifacts written to $TARGET_DIR/$1/"
}

command() {
    case $1 in
        "libs")
            build $1
            cp -r "$TARGET_DIR/$1" "$DEFAULTS_DIR/"
            mv "$DEFAULTS_DIR/$1/default_executor.wasm" "$DEFAULTS_DIR/executor.wasm"
            echo "info: copied wasm $1 to $DEFAULTS_DIR/$1/"
            echo "info: copied default executor to $DEFAULTS_DIR/executor.wasm"
            ;;
        "samples")
            build $1
    esac
}


print_help() {
    cat << END
Usage: $0 [OPTIONS]

Options:
  --profile=<value>   Specify build profile (default: release)
                      Possible values: release, deploy
  --help              Show help message

Positional Arguments:
  samples             Build samples
  libs                Build libraries
  all                 Build all targets
END
}

main "$@"; exit<|MERGE_RESOLUTION|>--- conflicted
+++ resolved
@@ -70,11 +70,7 @@
     mkdir -p "$TARGET_DIR/$1"
     for name in ${NAMES[@]}; do
         out_file="$TARGET_DIR/$1/$name.wasm"
-<<<<<<< HEAD
-        cargo run --bin kagami -- wasm build "$CARGO_DIR/$1/$name" --optimize --out-file "$out_file"
-=======
-        cargo run --bin iroha_wasm_builder -- build "$CARGO_DIR/$1/$name" --profile=$PROFILE --out-file "$out_file"
->>>>>>> 68f4bba8
+        cargo run --bin kagami -- wasm build "$CARGO_DIR/$1/$name" --profile=$PROFILE --out-file "$out_file"
     done
 
     echo "profile = \"${PROFILE}\"" > "$TARGET_DIR/build_config.toml"
